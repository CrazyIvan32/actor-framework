--- conflicted
+++ resolved
@@ -124,11 +124,7 @@
     cd $workdir
 
     if [ -n "$5" ]; then
-<<<<<<< HEAD
-        cmake -G $5 $CMakeCacheEntries $sourcedir
-=======
         cmake -G "$5" $CMakeCacheEntries $sourcedir
->>>>>>> ffed360f
     else
         cmake $CMakeCacheEntries $sourcedir
     fi
